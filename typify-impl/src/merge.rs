--- conflicted
+++ resolved
@@ -81,7 +81,6 @@
 /// incompatible (i.e. if there is no data that can satisfy them both
 /// simultaneously) then this returns Err.
 fn try_merge_schema(a: &Schema, b: &Schema, defs: &BTreeMap<RefKey, Schema>) -> Result<Schema, ()> {
-    // dbg!((a,b));
     match (a, b) {
         (Schema::Bool(false), _) | (_, Schema::Bool(false)) => Err(()),
         (Schema::Bool(true), other) | (other, Schema::Bool(true)) => Ok(other.clone()),
@@ -153,11 +152,6 @@
         serde_json::to_string_pretty(a).unwrap(),
         serde_json::to_string_pretty(b).unwrap(),
     );
-    // println!(
-    //     "merging {}\n{}",
-    //     serde_json::to_string_pretty(a).unwrap(),
-    //     serde_json::to_string_pretty(b).unwrap(),
-    // );
 
     assert!(a.reference.is_none());
     assert!(b.reference.is_none());
@@ -273,7 +267,6 @@
     }
 }
 
-<<<<<<< HEAD
 fn merge_and_remove_duplicates(mut vector1: Vec<serde_json::Value>, vector2: Vec<serde_json::Value>) -> Vec<serde_json::Value> {
     for num in vector2 {
         if !vector1.contains(&num) {
@@ -291,8 +284,6 @@
     try_merge_with_subschemas(schema_object, maybe_subschemas, defs).unwrap()
 }
 
-=======
->>>>>>> 08a53a7e
 /// Merge the schema with a subschema validation object. It's important that
 /// the return value reduces the complexity of the problem so avoid infinite
 /// recursion.
